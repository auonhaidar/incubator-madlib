--- conflicted
+++ resolved
@@ -201,12 +201,8 @@
 
    	for(;i < value2; i++){
 		
-<<<<<<< HEAD
-		if(rand()%100 < (to_select/(value2 - i))*100){
-   			//to_select--;			
-=======
+
 		if(rand()%100 < (to_select/(value2 - i))*100){			
->>>>>>> ebc91b2a
 			result[k] = i+1;
 			k++;
 		}
